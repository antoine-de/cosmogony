extern crate geo;
extern crate geojson;
extern crate geos;
extern crate itertools;
extern crate serde;

use self::itertools::Itertools;
use osmpbfreader::objects::{OsmId, OsmObj, Relation, Tags};
use osm_boundaries_utils::build_boundary;
use std::collections::BTreeMap;
use self::geos::GGeom;
use self::serde::Serialize;
<<<<<<< HEAD
use std::fmt;

=======
use geo::Point;

type Coord = Point<f64>;
>>>>>>> ba5494f8

#[derive(Serialize, Deserialize, Copy, Debug, Clone, Eq, PartialEq, Ord, PartialOrd)]
#[serde(rename_all = "snake_case")]
pub enum ZoneType {
    Suburb,
    CityDistrict,
    City,
    StateDistrict,
    State,
    CountryRegion,
    Country,
    NonAdministrative,
}

#[derive(Debug, Clone)]
pub struct ZoneIndex {
    pub index: usize,
}

#[derive(Serialize, Deserialize, Debug, Clone)]
pub struct Zone {
    pub id: ZoneIndex,
    pub osm_id: String,
    pub admin_level: Option<u32>,
    pub zone_type: Option<ZoneType>,
    pub name: String,
    pub zip_codes: Vec<String>,
    pub center: Option<Coord>,
    #[serde(serialize_with = "serialize_as_geojson", deserialize_with = "deserialize_as_geojson",
            rename = "geometry", default)]
    pub boundary: Option<geo::MultiPolygon<f64>>,
    pub tags: Tags,

    pub parent: Option<ZoneIndex>,
    pub wikidata: Option<String>,
    // pub links: Vec<ZoneIndex>
}

impl Zone {
    pub fn is_admin(&self) -> bool {
        match self.zone_type {
            None => false,
            Some(ZoneType::NonAdministrative) => false,
            _ => true,
        }
    }

    pub fn set_parent(&mut self, idx: Option<ZoneIndex>) {
        self.parent = idx;
    }

    pub fn from_osm(relation: &Relation, index: ZoneIndex) -> Option<Self> {
        // Skip administrative region without name
        let name = match relation.tags.get("name") {
            Some(val) => val,
            None => {
                warn!(
                    "relation/{}: adminstrative region without name, skipped",
                    relation.id.0
                );
                return None;
            }
        };
        let level = relation
            .tags
            .get("admin_level")
            .and_then(|s| s.parse().ok());

        let zip_code = relation
            .tags
            .get("addr:postcode")
            .or_else(|| relation.tags.get("postal_code"))
            .map_or("", |val| &val[..]);
        let zip_codes = zip_code
            .split(';')
            .filter(|s| !s.is_empty())
            .map(|s| s.to_string())
            .sorted();
        let wikidata = relation.tags.get("wikidata").map(|s| s.to_string());

        Some(Self {
            id: index,
            osm_id: relation.id.0.to_string(),
            admin_level: level,
            zone_type: None,
            name: name.to_string(),
            zip_codes: zip_codes,
            center: None,
            boundary: None,
            parent: None,
            tags: relation.tags.clone(),
            wikidata: wikidata,
        })
    }

    pub fn from_osm_with_geom(
        relation: &Relation,
        objects: &BTreeMap<OsmId, OsmObj>,
        index: ZoneIndex,
    ) -> Option<Self> {
        use geo::centroid::Centroid;
        Self::from_osm(relation, index).map(|mut result| {
            result.boundary = build_boundary(relation, objects);

            result.center = relation
                .refs
                .iter()
                .find(|r| r.role == "admin_centre")
                .and_then(|r| objects.get(&r.member))
                .and_then(|o| o.node())
                .map_or(
                    result.boundary.as_ref().and_then(|b| b.centroid()),
                    |node| Some(Coord::new(node.lon(), node.lat())),
                );

            result
        })
    }

    pub fn contains(&self, other: &Zone) -> bool {
        return match (&self.boundary, &other.boundary) {
            (&Some(ref mpoly1), &Some(ref mpoly2)) => {
                let m_self: GGeom = mpoly1.into();
                let m_other: GGeom = mpoly2.into();

                // In GEOS, "covers" is less strict than "contains".
                // eg: a polygon does NOT "contain" its boundary, but "covers" it.
                m_self.covers(&m_other)
            }
            _ => false,
        };
    }
}

// those 2 methods have been shamelessly copied from https://github.com/CanalTP/mimirsbrunn/blob/master/libs/mimir/src/objects.rs#L277
// see if there is a good way to share the code
fn serialize_as_geojson<S>(
    multi_polygon_option: &Option<geo::MultiPolygon<f64>>,
    serializer: S,
) -> Result<S::Ok, S::Error>
where
    S: serde::Serializer,
{
    use self::geojson::{GeoJson, Geometry, Value};
    use self::serde::Serialize;

    match *multi_polygon_option {
        Some(ref multi_polygon) => {
            GeoJson::Geometry(Geometry::new(Value::from(multi_polygon))).serialize(serializer)
        }
        None => serializer.serialize_none(),
    }
}

fn deserialize_as_geojson<'de, D>(d: D) -> Result<Option<geo::MultiPolygon<f64>>, D::Error>
where
    D: serde::Deserializer<'de>,
{
    use self::geojson;
    use self::serde::Deserialize;
    use self::geojson::conversion::TryInto;

    Option::<geojson::GeoJson>::deserialize(d).map(|option| {
        option.and_then(|geojson| match geojson {
            geojson::GeoJson::Geometry(geojson_geom) => {
                let geo_geom: Result<geo::Geometry<f64>, _> = geojson_geom.value.try_into();
                match geo_geom {
                    Ok(geo::Geometry::MultiPolygon(geo_multi_polygon)) => Some(geo_multi_polygon),
                    Ok(_) => None,
                    Err(e) => {
                        warn!("Error deserializing geometry: {}", e);
                        None
                    }
                }
            }
            _ => None,
        })
    })
}

impl Serialize for ZoneIndex {
    fn serialize<S>(&self, serializer: S) -> Result<S::Ok, S::Error>
    where
        S: serde::Serializer,
    {
        serializer.serialize_u64(self.index as u64)
    }
}

impl<'de> serde::Deserialize<'de> for ZoneIndex  {
    fn deserialize<D>(deserializer: D) -> Result<ZoneIndex, D::Error>
        where D: serde::Deserializer<'de>,
    {
        deserializer.deserialize_u64(ZoneIndexVisitor)
    }
}

struct ZoneIndexVisitor;

impl<'de> serde::de::Visitor<'de> for ZoneIndexVisitor {
    type Value = ZoneIndex;

    fn visit_u64<E>(self, data: u64) -> Result<ZoneIndex, E>
        where E: serde::de::Error,
    {
        Ok(ZoneIndex{index: data as usize})
    }


    fn expecting(&self, formatter: &mut fmt::Formatter) -> fmt::Result {
        formatter.write_str("a zone index")
    }
}<|MERGE_RESOLUTION|>--- conflicted
+++ resolved
@@ -10,14 +10,10 @@
 use std::collections::BTreeMap;
 use self::geos::GGeom;
 use self::serde::Serialize;
-<<<<<<< HEAD
 use std::fmt;
-
-=======
 use geo::Point;
 
 type Coord = Point<f64>;
->>>>>>> ba5494f8
 
 #[derive(Serialize, Deserialize, Copy, Debug, Clone, Eq, PartialEq, Ord, PartialOrd)]
 #[serde(rename_all = "snake_case")]
@@ -49,6 +45,7 @@
     #[serde(serialize_with = "serialize_as_geojson", deserialize_with = "deserialize_as_geojson",
             rename = "geometry", default)]
     pub boundary: Option<geo::MultiPolygon<f64>>,
+
     pub tags: Tags,
 
     pub parent: Option<ZoneIndex>,
